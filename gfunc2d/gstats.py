--- conflicted
+++ resolved
@@ -37,7 +37,6 @@
 
 
 def norm_gfunc(g, method='maxone'):
-<<<<<<< HEAD
     '''
     Normalise G function.
 
@@ -55,10 +54,6 @@
     gnorm : array
         Normalised G function.
     '''
-=======
-    if np.amax(g) == 0:
-        return g
->>>>>>> 1b10d0f3
 
     if method == 'maxone':
         gmax = np.amax(g)
@@ -194,30 +189,7 @@
 
     return age_conf
 
-
-<<<<<<< HEAD
-def print_age_stats(output_h5, filename):
-    '''
-    Function for printing ages and confidence intervals to a text file
-    based on an output hdf5 file (containing the 2D G functions).
-    The age statistics which are printet are the mode of the G function as
-    well as the 68 and 90% confidence intervals (this can be changed in
-    the source code).
-
-    Parameters
-    ----------
-    output_h5 : str
-        Path to the output hdf5 file.
-
-    filename : str
-        Name of the text file with the age output.
-
-    conf_level : float
-        Confidence level as a fraction (between 0 and 1).
-        Default value is 0.68 corresponding to 1 sigma for a Gaussian.
-    '''
-
-=======
+  
 def age_mode_and_conf(g_age, age_grid, conf_levels=[0.68, 0.90]):
     n = len(conf_levels)
     age_arr = np.zeros(1+2*n)
@@ -234,7 +206,27 @@
 
 
 def print_age_stats(output_h5, filename, smooth=True):
->>>>>>> 1b10d0f3
+    '''
+    Function for printing ages and confidence intervals to a text file
+    based on an output hdf5 file (containing the 2D G functions).
+    The age statistics which are printet are the mode of the G function as
+    well as the 68 and 90% confidence intervals (this can be changed in
+    the source code).
+
+    Parameters
+    ----------
+    output_h5 : str
+        Path to the output hdf5 file.
+
+    filename : str
+        Name of the text file with the age output.
+
+    smooth : bool
+        If True, smooth the G functions before calculating the ages and
+        confidence intervals.
+        Default value is True.
+    '''
+
     with h5py.File(output_h5) as out:
         ages = out['grid/tau'][:]
         gf_group = out['gfuncs']
